--- conflicted
+++ resolved
@@ -513,10 +513,7 @@
         # ignore the initial args specifying the command
         args = parser.parse_args(sys.argv[2:])
         
-        
-
-        
-<<<<<<< HEAD
+
 
         preds = me.predict_on_fasta_files(trial_ids=args.model_ids,
                                           saved_weights_dir=args.saved_weights_basedir,
@@ -529,7 +526,7 @@
                                           batch_size = args.batch_size,
                                           trans_dict = trans_dict,
         )
-=======
+
         if args.in_type == 'fasta':
             
             #import on demand (importing tf is costly)
@@ -563,11 +560,13 @@
                                               log_dir=args.log_basedir,
                                               clades=args.clades,
                                               fasta_paths = fasta_paths,
+                                              use_amino_acids = args.use_amino_acids,
                                               use_codons = args.use_codons,
+                                              tupel_length = args.tupel_length,
                                               batch_size = args.batch_size,
                                               trans_dict = trans_dict,
             )
-        
+
         if args.in_type == 'tfrecord':
             
             #import on demand (importing tf is costly)
@@ -578,10 +577,11 @@
                                               log_dir=args.log_basedir,
                                               clades=args.clades,
                                               tfrecord_paths = args.input,
+                                              use_amino_acids = args.use_amino_acids,
                                               use_codons = args.use_codons,
+                                              tupel_length = args.tupel_length,
                                               batch_size = args.batch_size,
             )
->>>>>>> 1374c761
 
         # construct a dataframe from the predictions
         df = pd.DataFrame.from_dict(preds)
@@ -593,7 +593,7 @@
                       header = True,
                       mode = 'w' 
             ) 
-            
+
 def main():
     Aladdin()
     exit(0)
