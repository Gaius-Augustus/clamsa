--- conflicted
+++ resolved
@@ -179,20 +179,11 @@
 
 
         if args.in_type == 'augustus':
-<<<<<<< HEAD
             T, species = mc.import_augustus_training_file(args.input_files, reference_clades=args.clades, margin_width=args.margin_width)
-=======
-            T, species = mc.import_augustus_training_file(args.input_files, reference_clades=args.clades, margin_width=10)
-            
-            #mc.persist_as_tfrecord(T, args.out_dir, args.basename, num_species, splits=args.splits, split_models=None, use_codons=False, use_compression=True, verbose=False)
-            print("Import done. Todo: Write the database. For debugging printing the first entry:")
-            print(T[0])
->>>>>>> c5828503
 
         if args.in_type == 'phylocsf':
             T, species = mc.import_phylocsf_training_file(args.input_files, reference_clades=args.clades, margin_width=args.margin_width)
 
-<<<<<<< HEAD
         # If some MSAs have been imported sucessfully we can store them in tfrecords
         if len(T) > 0:
 
@@ -207,11 +198,6 @@
                     verbose = args.verbose)
 
             print(f'The dataset have sucessfully been saved. {num_skipped} entries have been skipped due to beeing to short.')
-=======
-            print("Import done. Todo: Write the database. For debugging printing the first entry:")
-            print(T[0])
->>>>>>> c5828503
-                
 
 def main():
 
