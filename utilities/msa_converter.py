#!/usr/bin/env python3
import gzip
import regex as re
import random
import numpy as np
from Bio import SeqIO
import sys
import math
import numbers
from contextlib import ExitStack
import time
import os
from tqdm import tqdm
import newick
from collections import Counter
import itertools
import json
import zipfile
import io
import matplotlib.pyplot as plt
from . import onehot_tuple_encoder as ote

stop_codons = {"taa", "tag", "tga"}

class MSA(object):
    def __init__(self, model = None, chromosome_id = None, start_index = None, end_index = None,
                 is_on_plus_strand = False, frame = 0, spec_ids = [], offsets = [], sequences = []):
        self.model = model # label, class, e.g. y=1 for coding, y=0 for non-coding
        self.chromosome_id = chromosome_id
        self.start_index = start_index # chromosomal position
        self.end_index = end_index
        self.is_on_plus_strand = is_on_plus_strand
        self.frame = frame
        self.spec_ids = spec_ids
        self.offsets = offsets
        self.sequences = sequences
        self._updated_sequences = True
        self._coded_sequences = None
        self.in_frame_stop = False


    @property
    def coded_sequences(self, alphabet = "acgt"):
        # lazy loading
        if not self._updated_sequences:
            return self._coded_sequences

        # whether the sequences and coding alphabet shall be flipped
        inv_coef = -1 if not self.is_on_plus_strand else 1

        # translated alphabet as indices of (inversed) alphabet
        translated_alphabet = dict(zip( alphabet, range(len(alphabet))[::inv_coef] ))

        # view the sequences as a numpy array
        ca = [S[::inv_coef] for S in self.sequences]

        # translate the list of sequences and convert it to a numpy matrix
        # non-alphabet characters are replaced by -1
        self._coded_sequences = ote.OnehotTupleEncoder.encode(ca, tuple_length=1, use_bucket_alphabet=False)

        # update lazy loading
        self._updated_sequences = False

        return self._coded_sequences

    @property
    def codon_aligned_sequences(self, alphabet='acgt', gap_symbols='-'):
        # size of a codon in characters
        c = 3

        # the list of sequences that should be codon aligned
        sequences = self.sequences

        # reverse complement if not on plus strand
        if not self.is_on_plus_strand:
            rev_alphabet = alphabet[::-1]
            tbl = str.maketrans(alphabet, rev_alphabet)
            sequences = [s[::-1].translate(tbl) for s in sequences]

        cali, self.in_frame_stop = tuple_alignment(sequences, gap_symbols, frame = self.frame, tuple_length = c)
        return cali

    @property
    def coded_codon_aligned_sequences(self, alphabet='acgt', gap_symbols = '-'):
        ca, self.in_frame_stop = self.codon_aligned_sequences
        return ote.OnehotTupleEncoder.encode(ca,tuple_length=3, use_bucket_alphabet=False)

    @property
    def sequences(self):
        return self._sequences

    def alilen(self, use_codons = False):
        # TODO: is somewhere checked that all rows have the same length?
        if (self._coded_sequences is not None):
            length = len(self._coded_sequences[0])
        else:
            length = len(self._sequences[0])
            if use_codons:
                length = int(length / 3) # may differ from the number of codon columns
        return length

    @sequences.setter
    def sequences(self, value):
        self._sequences = value
        self._updated_sequences = True

    def __str__(self):
        return f"{{\n\tmodel: {self.model},\n\tchromosome_id: {self.chromosome_id},\n\tstart_index: {self.start_index},\n\tend_index: {self.end_index},\n\tis_on_plus_strand: {self.is_on_plus_strand},\n\tframe: {self.frame},\n\tspec_ids: {self.spec_ids},\n\toffsets: {self.offsets},\n\tsequences: {self.sequences},\n\tcoded_sequences: {self.coded_sequences},\n\tcodon_aligned_sequences: {self.codon_aligned_sequences}\n}}"
    



def tuple_alignment(sequences, gap_symbols='-', frame = 0, tuple_length = 3):
    """
    Align a list of string sequences to tuples of a fixed length with respect to a set of gap symbols.

    Args:
        sequences (List[str]) The list of sequences
        gap_symbols (str): A string containing all symbols to be treated as gap-symbols
        frame (int): Ignore the first `(tuple_length - frame) % tuple_length` symbols found
        tuple_length (int): Length of the tuples to be gathered

    Returns:
        List[str]: The list of tuple strings of the wanted length. The first gap-symbols `gap_symbols[0]` is used to align these (see the example).
    Example:
        * Two codons are considered aligned, when all 3 of their bases are aligned with each other.
        * Note that not all bases of an ExonCandidate need be aligned.
        * example input (all ECs agree in phase at both boundaries)
        *        
        *                 a|c - - t t|g a t|g t c|g a t|a a 
        *                 a|c - - c t|a a - - - c|a n c|a g
        *                 g|c g - t|t g a|- g t c|g a c|a a
        *                 a|c g t|t t g|a t - t|c g a|c - a
        *                 a|c g - t|t g a|t g t|t g a|- a a
        *                   ^                       ^
        * firstCodonBase    |                       | lastCodonBase (for last species)
        * example output: (stop codons are excluded for single and terminal exons)
        *                 - - -|c t t|- - -|g t c|- - -|g a t
        *                 - - -|c c t|- - -|- - -|- - -|a n c
        *                 c g t|- - -|t g a|g t c|- - -|g a c
        *                 - - -|- - -|- - -|- - -|c g a|- - -
        *                 c g t|- - -|t g a|- - -|t g a|- - -
        *
        Reproduce via 
               S = ['ac--ttgatgtcgataa',
                    'ac--ctaa---cancag',
                    'acg-ttga-gtcgacaa',
                    'acgtttgat-tcgac-a',
                    'acg-ttgatgttga-aa']
               print(tuple_alignment(S, frame=2))
    """
    # shorten notation
    S = sequences

    # number of entries missing until the completion of the framing tuple
    # frame_comp = (tuple_length - frame) % tuple_length
    frame_comp = frame
<<<<<<< HEAD

=======
    
>>>>>>> 12e9591e
    # pattern to support frames, i.e. skipping the first `frame_comp` tuple entries at line start
    frame_pattern = '(?:(?:^' + f'[^{gap_symbols}]'.join([f'[{gap_symbols}]*' for i in range(frame_comp+1)]) + f')|[{gap_symbols}]*)\K'
    
    # generate pattern that recognizes tuples of the given length and that ignores gap symbols
    tuple_pattern = f'[{gap_symbols}]*'.join([f'([^{gap_symbols}])' for i in range(tuple_length)])
    tuple_re = re.compile(frame_pattern + tuple_pattern)
    
    # for each sequence find the tuples of indices 
    T = [set(tuple(m.span(i+1)[0] for i in range(tuple_length)) for m in tuple_re.finditer(s)) for s in S]
    
    # flatten T to a list and count how often each multiindex is encountered
    occ = Counter( list(itertools.chain.from_iterable([list(t) for t in T])) )
    
    # find those multiindices that are in more than one sequence and sort them lexicographically
    I = sorted([i for i in occ if occ[i] > 1])

    # trivial case: there is nothing to align
    if len(I) == 0:
        return ['' for s in S]

    # calculate a matrix with `len(S)` rows and `len(I)` columns.
    #   if the j-th multindex is present in sequence `i` the entry `(i,j)` of the matrix will be 
    #   a substring of length `tuple_length` corresponding to the characters at the positions 
    #   specified by the `j`-th multiindex
    #
    #   otherwise the prime gap_symbol (`gap_symbol[0]`) will be used as a filler
    missing_entry = gap_symbols[0] * tuple_length
    entry_func = lambda i,j: ''.join([S[i][a] for a in I[j]]) if I[j] in T[i] else missing_entry
    ta_matrix = np.vectorize(entry_func)(np.arange(len(S))[:,None],np.arange(len(I)))
    
    # remove last column if it contains a stop codon (happens for single and terminal exons)
    stops_in_lastcol = set(ta_matrix[:,-1]) & stop_codons
    if stops_in_lastcol:
        ta_matrix = ta_matrix[:, 0:-1]
        
    # check if there is an in-frame stop codon somewhere
    stops_anywhere = False
    for i in range(ta_matrix.shape[1]):
        stops_anywhere = stops_anywhere or bool(set(ta_matrix[:,i]) & stop_codons)

    # join the rows to get a list of tuple alignment sequences
    ta = [''.join(row) for row in ta_matrix]
    return ta, stops_anywhere



def leaf_order(path, use_alternatives=False):
    """
        Find the leaf names in a Newick file and return them in the order specified by the file
        
        Args:
            path (str): Path to the Newick file
        
        Returns:
            List[str]: Leaf names encountered in the file
    """
    
    # regex that finds leave nodes in a newick string
    # these are precisely those nodes which do not have children
    # i.e. to the left of the node is either a '(' or ',' character
    # or the beginning of the line
    leave_regex = re.compile('(?:^|[(,])([a-zA-Z0-9]*)[:](?:(?:[0-9]*[.])?[0-9]+)')
    
    with open(path, 'r') as fp:
        
        nwk_string = fp.readline()
        
        matches = leave_regex.findall(nwk_string)
        
        alt_path = path + ".alt"
        
        if use_alternatives and os.path.isfile(alt_path):
            with open(alt_path) as alt_file:
                alt = json.load(alt_file)
                
                # check for valid input 
                assert isinstance(alt, dict), f"Alternatives in {alt_path} is no dictionary!"
                for i in alt:
                    assert isinstance(alt[i], list), f"Alternative for {i} in {alt_path} is not a list!"
                    for entry in alt[i]:
                        assert isinstance(entry, str), f"Alternative {alt[i][j]} for {i} in {alt_path} is not a string!"
                
                matches = [set([matches[i]] + alt[matches[i]]) for i in range(len(matches))]
            
        return matches

    




def import_augustus_training_file(paths, undersample_neg_by_factor = 1., alphabet=['a', 'c', 'g', 't'],
                                  reference_clades = None, margin_width = 0):
    """ Imports the training files generated by augustus. This method is tied to the specific
     implementation of GeneMSA::getAllOEMsas and GeneMSA::getMsa.
     
    Args:
        paths (List[str]): Location of the file(s) generated by augustus (typically denoted *.out or *.out.gz)
        undersample_neg_by_factor (float): take any negative sample only with probability 1 / undersample_neg_by_factor,
                                           set to 1.0 to use all negative examples
        alphabet (List[str]): Alphabet in which the sequences are written
        reference_clades (newick.Node): Root of a reference clade. The given order of species in this tree will be used in the input file(s). 
        margin_width (int): Width of flanking region around sequences
    
    Returns:
        List[MSA]: Training examples read from the file(s).
        int: Number of unique species encountered in the file(s).
    
    """
    
    
    # entries already read
    training_data = []
    
    # counts number of unique species encountered the file
    num_species = 0

    # The species encountered in the file(s).
    # If clades are specified the leave species will be imported.
    species = [leaf_order(c) for c in reference_clades] if reference_clades != None else []
    print ("species=", species, "reference_clades=", reference_clades)
    # total number of bytes to be read
    total_bytes = sum([os.path.getsize(x) for x in paths])

    # Status bar for the reading process
    pbar = tqdm(total = total_bytes, desc = "Parsing AUGUSTUS file(s)", unit = 'b', unit_scale = True)

    for p in range(len(paths)):
        path = paths[p]

        with (gzip.open(path, 'rt') if path.endswith('.gz') else open(path, 'r')) as f:

            # species encountered in the header of the file
            encountered_species = {}

            # if a reference clade is specified we need to translate the indices
            # else just use the order specified in the file
            spec_reorder = {}
            
            # Regex Pattern recognizing lines generated by GeneMSA::getMsa
            slice_pattern = re.compile("^[0-9]+\\t[0-9]+\\t\\t[acgt\-]+")
            
            # whether the current sequence should be skipped due to 
            # a undersample roll
            skip_entry = False

            line = f.readline()
            bytes_read = f.tell()

            # if the header is completely read, i.e. all species are read
            header_read = False
            
            while line:
                # parse the lines generated by GeneMSA::getAllOEMsas
                if line.startswith("y="):
                    if not header_read:
                        if reference_clades != None:
                            e = set(encountered_species.values())
                            C = [set(c) for c in species]
                            esubC = [e <= c for c in C]
                            num_parents = sum(esubC)

                            if num_parents == 0:
                                raise Exception(f'The species {list(encountered_species.values())} found in "{path}'
                                                f'" are not fully included in any of the given clades:' + str(C))
                            if num_parents > 1:
                                parent_clades = [reference_clades[i] for i in range(len(C)) if e <= C[i]]
                                raise Exception(f'The species {list(encountered_species.values())} found in "{path}" are included in multiple clades, namely in {parent_clades}.')
                            # index of the clade to use
                            i = esubC.index(True)
                            ref = species[i]
                            spec_reorder = {j:(i,ref.index(encountered_species[j])) for j in encountered_species}
                        else:
                            spec_reorder = {j:(p,j) for j in encountered_species}
                            species.append(list(encountered_species.values()))

                        header_read = True
                    
                    # decide whether the upcoming entry should be skipped
                    skip_entry = line[2]=='0' and random.random() > 1. / undersample_neg_by_factor
                    
                    if skip_entry:
                        continue
                    
                    oe_data = line.split("\t")
                    
                    msa = MSA(
                            model = int(oe_data[0][2]),
                            chromosome_id = oe_data[2], 
                            start_index = int(oe_data[3]),
                            end_index = int(oe_data[4]),
                            is_on_plus_strand = (oe_data[5] == '+'),
                            frame = int(oe_data[6][0]),
                            spec_ids = [],
                            offsets = [],
                            sequences = []
                    )
                    
                    training_data.append(msa)
                
                # parse the lines generated by GeneMSA::getMsa
                elif slice_pattern.match(line) and not skip_entry:
                    slice_data = line.split("\t")
                    entry = training_data[-1]
                    sidx = int(slice_data[0])
                    if sidx not in spec_reorder:
                        sys.exit(f"Error: species index {sidx} out of bounds in line\n{line}")
                    entry.spec_ids.append(spec_reorder[sidx])
                    entry.offsets.append(int(slice_data[1]))
                    padded_sequence = slice_data[3][:-1]
                    sequence = padded_sequence[margin_width:-margin_width] if margin_width > 0 else padded_sequence
                    entry.sequences.append(sequence)

                    
                # retrieve the number of species
                elif line.startswith("species ") and not skip_entry:
                    spec_line = line[len('species '):].split('\t')
                    specid = int(spec_line[0])
                    spec_name = spec_line[1].strip()
                    encountered_species[specid] = spec_name

                line = f.readline()
                pbar.update(f.tell() - bytes_read)
                bytes_read = f.tell()

    return training_data, species


def import_phylocsf_training_file(paths, undersample_neg_by_factor = 1., reference_clades=None, margin_width=0):
    """ Imports archives of training files generated by PhyloCSF in zip format
     
    Args:
        paths (List[str]): Location of the file(s) generated by augustus (typically denoted *.out or *.out.gz)
        undersample_neg_by_factor (float): take any negative sample only with probability 1 / undersample_neg_by_factor, set to 1.0 to use all negative examples
        alphabet (List[str]): Alphabet in which the sequences are written
        reference_clades (newick.Node): Root of a reference clade. The given order of species in this tree will be used in the input file(s). 
        margin_width (int): Width of flanking region around sequences
    
    Returns:
        List[MSA]: Training examples read from the file(s).
        List[List[str]]: Unique species configurations either encountered or given by reference.
    
    """

    # TODO: support either the non-clades case or make reference_clades a required parameter
    species = [leaf_order(c,use_alternatives=True) for c in reference_clades] if reference_clades != None else []

    training_data = []

    with ExitStack() as stack:

        #file_indices = [(split_name, model, ) for ]
        phylo_files = [zipfile.ZipFile(path, 'r') for path in paths]
        # read the filenames of all fasta files inside these archives
        fastas = [[p.getinfo(n) for n in p.namelist() if n.endswith('.mfa')] for p in phylo_files]

        # total number of bytes to be read
        total_bytes = sum([sum([f.compress_size for f in fastas[i]]) for i in range(len(phylo_files))])

        # Status bar for the reading process
        pbar = tqdm(total=total_bytes, desc="Parsing PhyloCSF file(s)", unit='b', unit_scale=True)

        for i, phylo_file in enumerate(phylo_files):
            for j, fasta in enumerate(fastas[i]):
                
                model = 0 if 'control' in fasta.filename else 1
                
                # decide whether the upcoming entry should be skipped
                skip_entry = model==0 and random.random() > 1. / undersample_neg_by_factor

                if skip_entry:
                    continue
                
                with io.TextIOWrapper(phylo_file.open(fasta), encoding="utf-8") as fafile:

                    entries = [rec for rec in SeqIO.parse(fafile, "fasta")]
                    
                    # parse the species names
                    spec_in_file = [e.id.split('|')[0] for e in entries]
                    
                    # compare them with the given references
                    ref_ids = [[(r,i) for r in range(len(species))  for i in range(len(species[r])) if s in species[r][i] ] for s in spec_in_file]

                    # check if these are contained in exactly one reference clade
                    n_refs = [len(x) for x in ref_ids]

                    if 0 == min(n_refs) or max(n_refs) > 1:
                        continue

                    ref_ids = [x[0] for x in ref_ids]

                    if len(set(r for (r,i) in ref_ids)) > 1:
                        continue

                    # the first entry of the fasta file has the header informations
                    header_fields = entries[0].id.split("|")
                    
                    # read the sequences and trim them if wanted
                    sequences = [str(rec.seq).lower() for rec in entries]
                    sequences = sequences[margin_width:-margin_width] if margin_width > 0 else sequences

                    msa = MSA(
                            model = model,
                            chromosome_id = None, 
                            start_index = None,
                            end_index = None,
                            is_on_plus_strand = True if len(header_fields) < 5 or header_fields[4] != 'revcomp' else False,
                            frame = int(header_fields[2][-1]),
                            spec_ids = ref_ids,
                            offsets = [],
                            sequences = sequences
                    )


                    training_data.append(msa)

                    pbar.update(fasta.compress_size)

    return training_data, species


def plot_lenhist(msas, use_codons, id = "unfiltered"):
    """ plot the length distribution of classes (models) y=0, and y=1 to a pdf
    Returns:
        mlen  : array of alignment lengths
        labels: array of labels (= classes / model indices) 
    """
    num_alis = len(msas)
    mlen = np.zeros(num_alis, dtype = np.int32)
    labels = np.zeros(num_alis, dtype = np.int32)
    for i, msa in enumerate(msas):
        mlen[i] = msa.alilen(use_codons)
        labels[i] = msa.model
    
    fig, ax = plt.subplots(1, 2, figsize = (24, 8))
    colors = ["red", "green"]
    for label in [0, 1]:
        these_len = mlen[labels == label]
        ax[label].hist(these_len, bins = 200, range = [0, 2000], density = True, color = colors[label])
        ax[label].set_title("length distribution " + id + " \ny=" + str(label) + 
                           " n=" + str(np.sum(labels == label)) + " mean=" + str(np.round(np.mean(these_len), 1)))
    
    fig.savefig("lendist-oe-" + id + ".pdf", format = 'pdf')
    return [mlen, labels]

def subsample_lengths(msas, use_codons, max_sequence_length = 14999, min_sequence_length = 1):
    """ Subsample the [short] negatives so that
        the length distribution is very similar to that of the positives.
        Negative examples (model=0) of a length that is overrepresented compared to the
        frequency of that length in positive examples (model=1) are removed at random.
        Also, filter out 'alignments' with fewer than 2 sequences.
    Args:
        msas: an input list of MSAs
        use_codons: msas will be interpreted as a codon alignment
        max_sequence_length: upper bound on number of codons
        min_sequence_length: lower bound on number of codons
    Returns:
        filtered_msas: a subset of the input
    """
    ### compute and plot lengths and labels
    msas_in_range = []
    num_dropped_shallow = 0
    for msa in msas:
        if len(msa.sequences) < 2:
            num_dropped_shallow += 1
            continue
        length = msa.alilen(use_codons)
        if use_codons:
            length = int(length / 3)
        if (length >= min_sequence_length and length <= max_sequence_length):
            msas_in_range.append(msa)
    if (num_dropped_shallow > 0):
        print(f"{num_dropped_shallow} MSAs were dropped as they had fewer than 2 rows.")
    mlen, labels = plot_lenhist(msas_in_range, use_codons)
    assert (len(mlen) == len(labels) and len(mlen) == len(msas_in_range)), "length inconsistency"
    
    ### compute probabilities for subsampling
    max_subsample = 2001 # Don't apply subsampling for longer alignments, there typically are too few.
    distr = np.zeros([2, max_subsample], dtype = float)

    for i, slen in enumerate(mlen):
        if (slen < max_subsample):
            label = labels[i]
            distr[label, slen] += 1.0

    ratio = distr[1] / np.maximum(distr[0], 1.0) # overrepresentation ratio, for each length
    # as the sample has random variation, the ratios are smoothed before using them 
    ratio_smooth = np.zeros_like(ratio)

    def radius(slen):
        """ The offsets to the averaging interval, equal offsets leads to systematic overestimation
            Up to a length of 100 there is no smoothing. Beyond that, it is increasing.
        """
        return [int(.03 * max(slen - 100, 0)), int(.06 * max(slen - 100, 0))]

    for slen in range(1, max_subsample):
        r1, r2 = radius(slen)
        a = max(slen - r1, 0)
        b = min(slen + r2, max_subsample - 1)
        ratio_smooth[slen] = np.mean(ratio[a : b + 1])

    ratio_smooth /= np.max(ratio_smooth)

    fig, ax = plt.subplots(figsize = (6, 6))
    ax.plot(ratio_smooth, "b-")
    ax.set_title("length distribution subsampling probabilities")
    fig.savefig("subsampling-probs.pdf", format = 'pdf')

    filtered_msas = []
    for i, msa in enumerate(msas_in_range):
        slen = msa.alilen(use_codons)
        if msa.model != 0 or slen >= max_subsample or random.random() < ratio_smooth[slen]:
             filtered_msas.append(msa)

    plot_lenhist(filtered_msas, use_codons, id = "subsampled")
    print ("Subsampling based on lengths has reduced the number of alignents from",
           len(msas), "to", len(filtered_msas))
    return filtered_msas
    
def subsample_labels(msas, ratio):
    """ Subsample excess examples to that the ratio of negative to positive examples is 'ratio'
    Args:
        msas: an input list of MSAs
        ratio: fraction negatives/positives in the output
    Returns:
        filtered_msas: a subset of the input
    """
    print ("subsampling with ratio", ratio)
    
    if (ratio <= 0.0):
        print ("Warning: ratio_neg_to_pos must be positive. Skipping the subsampling based on label.")
        return msas
    
    num_neg = num_pos = 0
    pos_msas = []
    neg_msas = []
    filtered_msas = []
    for msa in msas:
        if msa.model == 0:
            num_neg += 1
            neg_msas.append(msa)
        elif msa.model == 1:
            num_pos += 1
            pos_msas.append(msa)

    if (num_neg > num_pos * ratio): # too many negatives
        reduced_size = int(num_pos * ratio + 0.5)
        print ("Reducing number of negatives from", num_neg, "to", reduced_size, ".")
        filtered_msas.extend(random.sample(neg_msas, reduced_size))
        filtered_msas.extend(pos_msas)
    else: # too many positives
        reduced_size = int(num_neg / ratio + 0.5)
        print ("Warning: --ratio_neg_to_pos removed positive examples. Maybe you want to omit the parameter to save positves.")
        print ("Reducing number of positives from ", num_pos, " to ", reduced_size, ".", sep="")
        filtered_msas.extend(random.sample(pos_msas, reduced_size))
        filtered_msas.extend(neg_msas)

    print ("Subsample_labels result list length =", len(filtered_msas))
    random.shuffle(filtered_msas)
    return filtered_msas


def export_nexus(msas, species, nex_fname, n, use_codons):
    """ A sample of positive alignments are concatenated and converted to a NEXUS format that can be used directly by MrBayes to create a tree.
    Args:
        msas: an input list of MSAs
        nex_fname: output file name
        n: maximal sample size
    """
    positiveMSAs = []
    num_in_frame_stops = num_positives = 0
    for msa in msas:
        if (msa.model == 1):
            num_positives += 1
            msa.codon_aligned_sequences
            if msa.in_frame_stop:
                num_in_frame_stops += 1
            else:
                positiveMSAs.append(msa)
    num_pos = len(positiveMSAs)
    if n > num_pos:
        print ("Warning: Requested NEXUS sample size larger than the number of positive alignments (",
              num_pos, "). Taking all of them as sample.")
        n = num_pos
    if num_in_frame_stops > 0:
        print("Found", num_in_frame_stops, "in-frame stop codons in ", num_positives, "positive alignments. Omitting them.")

    sampledMSAs = random.sample(positiveMSAs, n)
    num_col = 0
    snameset = set()
    for msa in sampledMSAs:
        ca = msa.codon_aligned_sequences
        num_col += len(ca[0])
        # num_col += msa.alilen()
        for (c, l) in msa.spec_ids:
            snameset.add(l)
    sidxs = list(snameset) # all species names occurring in any chosen MSA
    
    # write as .nex file
    clade_specieslist = species[0]
    max_len_speciesname = max(len(name) for name in clade_specieslist)
    nexF = open(nex_fname, "w")
    nexF.write("#NEXUS\n")
    
    # data block (MSA)
    nexF.write("begin data;\n")
    nexF.write("dimensions ntax=" + str(len(sidxs))
               + " nchar=" + str(num_col) + ";\n")
    nexF.write("format datatype=dna interleave=yes gap=-;\nmatrix\n")
    for msa in sampledMSAs:
        msanames = [l for (c, l) in msa.spec_ids]
        
        ca, _ = msa.codon_aligned_sequences
        codonalilen = len(ca[0])
        for sidx in sidxs: 
            nexF.write('{1:{0}}'.format(max_len_speciesname + 2, clade_specieslist[sidx]))
            # write alignment row
            try:
                i = msanames.index(sidx)
                nexF.write(ca[i])
            except ValueError: # row does not exist in this MSA, pad with gaps
                nexF.write("-" * codonalilen)
            nexF.write("\n")
        nexF.write("\n")
    nexF.write(";\nend;\n")
    
    # MrBayes command block
    nexF.write("begin mrbayes;\n")
    nexF.write("set autoclose=yes nowarn=yes;\n")
    #nexF.write("execute " + nex_fname + ";\n")
    nexF.write("lset nst=6 Nucmodel=Codon omegavar=M3 rates=gamma;\n") # for codon models: Nucmodel=Codon omegavar=M3
    nexF.write("mcmc nruns=1 ngen=100000;\n")
    nexF.write("sumt relburnin=yes burninfrac=0.2;\n")
    nexF.write("end;\n")

    nexF.close()
    
# TODO: Delete this function when debug is done. It is now directly implemented in the persistence function
def write_msa(msa, species, tfwriter, use_codons=True, verbose=False):
    """Write a coded MSA (either as sequence of nucleotides or codons) as an entry into a  Tensorflow-Records file.
    
    Args:
        msa (MSA): Sequence that is to be persisted
        use_codons (bool): Whether one should write onehot encoded sequences of codons which are codon-aligned 
                           or a onehot encoded sequences of nucleotides
        tfwriter (TFRecordWriter): Target to which the example shall be written.
        verbose (bool): Whether debug messages shall be written
    """
    

    # Use the correct onehot encded sequences
    coded_sequences = msa.coded_codon_aligned_sequences if use_codons else msa.coded_sequences
    
    # Infer the length of the sequences
    sequence_length = len(coded_sequences[1])  

    # cardinality of the alphabet that has been onehot-encoded
    s = coded_sequences.shape[-1]
    
    # get the id of the used clade and leaves inside this clade
    clade_id = msa.spec_ids[0][0]
    num_species = len(species[clade_id])
    leaf_ids = [l for (c,l) in msa.spec_ids]
    
    
    # embed the coded sequences into a full MSA for the whole leaf-set of the given clade
    S = np.ones((num_species, sequence_length, s), dtype = np.int32)
    S[leaf_ids,...] = coded_sequences
    
    # make the shape conform with the usual way datasets are structured,
    # namely the columns of the MSA are the examples and should therefore
    # be the first axis
    S = np.transpose(S, (1,0,2))
    


    # use model (`0` or `1`), the id of the clade and length of the sequences
    # as context features
    msa_context = tf.train.Features(feature = {
        'model': tf.train.Feature(int64_list = tf.train.Int64List(value = [msa.model])),
        'clade_id': tf.train.Feature(int64_list = tf.train.Int64List(value = [clade_id])),
        'sequence_length': tf.train.Feature(int64_list = tf.train.Int64List(value = [sequence_length])),
    })

    ## save `S` as a one element byte-sequence in feature_lists
    sequence_feature = [tf.train.Feature(bytes_list = tf.train.BytesList(value = [S.tostring()]))]
    msa_feature_lists = tf.train.FeatureLists(feature_list = {
        'sequence_onehot': tf.train.FeatureList(feature = sequence_feature)
    })

    
    # create the SequenceExample
    msa_sequence_example = tf.train.SequenceExample(
        context = msa_context,
        feature_lists = msa_feature_lists
    )

    # write the serialized example to the TFWriter
    msa_serialized = msa_sequence_example.SerializeToString()
    tfwriter.write(msa_serialized)


def persist_as_tfrecord(dataset, out_dir, basename, species, splits=None, split_models=None, use_codons=False, use_compression=True, verbose=False):
    # Importing Tensorflow takes a while. Therefore to not slow down the rest 
    # of the script it is only imported once used.
    print ("Writing to tfrecords.")
    import tensorflow as tf

    options = tf.io.TFRecordOptions(compression_type = 'GZIP') if use_compression else None

    # count the sequences that have been skipped
    num_skipped = 0

    # Prepare for iteration
    splits = splits if splits != None else {None: 1.0}
    split_models = split_models if split_models != None else [None]

    # Check whether splits are valid
    split_values_are_numbers = all([ isinstance(x, numbers.Number) for x in list(splits.values()) ])

    if not split_values_are_numbers:
        raise ValueError("The values of the dict `splits` must be numbers. But it is given by {splits}")

    # Convert relative numbers to absolute numbers
    random.shuffle(dataset)
    n_data = len(dataset)
    to_total = lambda x: int(abs(x) * n_data) if isinstance(x, float) else abs(x)
    split_totals = np.array([to_total(x) for x in list(splits.values())])

    n_wanted = sum(split_totals)
    # rescale accordindly
    if n_wanted > n_data:
        split_totals = split_totals * (n_data / n_wanted)

    # The upper bound indices used to decide where to write the `i`-th entry
    split_bins = np.cumsum(split_totals)

    # Generate target file name based on chosen split and model
    
    target_path = lambda split_name, model: \
        os.path.join(out_dir, # this appends a slash if the user did not
                     basename
                     + ('-' + split_name if split_name != None else '')
                     + ('-m' + str(model) if model != None else '')
                     + '.tfrecord'
                     + ('.gz' if use_compression else ''))
    
    with ExitStack() as stack:
    
        #file_indices = [(split_name, model, ) for ]
        tfwriters = [[
                stack.enter_context(tf.io.TFRecordWriter(target_path(sn,m), options = options))
            for m in split_models] for sn in splits]

        n_written = np.zeros([len(splits), len(split_models)])
        
        for i in tqdm(range(n_wanted), desc="Writing dataset", unit=" MSA"):

            msa = dataset[i]

            # TODO: Ignore sequences with only one species
            #if T[i]["S"].shape[0] < 2 or pmap[i] < 0:
            #    continue
            # context features to be saved
            iconfigurations = msa.spec_ids

            leaf_configuration = msa.coded_sequences
                    
            # TODO: Max and min length
            
            model = msa.model

            # retrieve the wanted tfwriter for this MSA
            s = np.digitize(i, split_bins)
            m = split_models.index(model) if model in split_models else 0 
            tfwriter = tfwriters[s][m]
            n_written[s][m] += 1

            #Write a coded MSA (either as sequence of nucleotides or codons) as an entry into a  Tensorflow-Records file.
            # in order to do so we need to setup the proper format for `tf.train.SequenceExample`

            # Use the correct onehot encded sequences
            coded_sequences = msa.coded_codon_aligned_sequences if use_codons else msa.coded_sequences

            # Infer the length of the sequences
            sequence_length = coded_sequences.shape[1]

            if sequence_length == 0:
                num_skipped = num_skipped + 1
                continue


            # cardinality of the alphabet that has been onehot-encoded
            s = coded_sequences.shape[-1]

            # get the id of the used clade and leaves inside this clade
            clade_id = msa.spec_ids[0][0]
            num_species = len(species[clade_id])
            leaf_ids = [l for (c,l) in msa.spec_ids]


            # embed the coded sequences into a full MSA for the whole leaf-set of the given clade
            S = np.ones((num_species, sequence_length, s), dtype = np.int32)
            S[leaf_ids,...] = coded_sequences

            # make the shape conform with the usual way datasets are structured,
            # namely the columns of the MSA are the examples and should therefore
            # be the first axis
            S = np.transpose(S, (1,0,2))

            # use model (`0` or `1`), the id of the clade and length of the sequences
            # as context features
            msa_context = tf.train.Features(feature = {
                'model': tf.train.Feature(int64_list = tf.train.Int64List(value = [msa.model])),
                'clade_id': tf.train.Feature(int64_list = tf.train.Int64List(value = [clade_id])),
                'sequence_length': tf.train.Feature(int64_list = tf.train.Int64List(value = [sequence_length])),
                })

            ## save `S` as a one element byte-sequence in feature_lists
            sequence_feature = [tf.train.Feature(bytes_list = tf.train.BytesList(value = [S.tostring()]))]
            msa_feature_lists = tf.train.FeatureLists(feature_list = {
                'sequence_onehot': tf.train.FeatureList(feature = sequence_feature)
                })


            # create the SequenceExample
            msa_sequence_example = tf.train.SequenceExample(
                    context = msa_context,
                    feature_lists = msa_feature_lists
                    )

            # write the serialized example to the TFWriter
            msa_serialized = msa_sequence_example.SerializeToString()
            tfwriter.write(msa_serialized)

            #if verbose:
            #    print(f"leaf_configuration[1,...]: {leaf_configuration.shape} {leaf_configuration[1,...]}")
            #    ichar_test = np.random.randint(0, sequence_length)
            #    print("ichar_test:", ichar_test)
            #    print(f"Sample of the conversion:")
            #    print(f"\tModel: {imodel}")
            #    print(f"\tSequence Length: {sequence_length}")
            #    print(f"\tConfiguration: {iconfigurations}")
            #    print(f"\tPosition {ichar_test} character of the sequence: {leaf_configuration[:, ichar_test]}")
    
    print ("number of records written [bin s, model m]:\n", n_written)
    return num_skipped

<|MERGE_RESOLUTION|>--- conflicted
+++ resolved
@@ -155,11 +155,7 @@
     # number of entries missing until the completion of the framing tuple
     # frame_comp = (tuple_length - frame) % tuple_length
     frame_comp = frame
-<<<<<<< HEAD
-
-=======
-    
->>>>>>> 12e9591e
+
     # pattern to support frames, i.e. skipping the first `frame_comp` tuple entries at line start
     frame_pattern = '(?:(?:^' + f'[^{gap_symbols}]'.join([f'[{gap_symbols}]*' for i in range(frame_comp+1)]) + f')|[{gap_symbols}]*)\K'
     
