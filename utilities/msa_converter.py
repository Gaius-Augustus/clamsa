--- conflicted
+++ resolved
@@ -384,22 +384,12 @@
             if len(set(r for (r,i) in ref_ids)) > 1:
                 continue
 
-<<<<<<< HEAD
             # read the sequences and trim them if wanted
             if not use_amino_acids:
                 sequences = [str(rec.seq).lower() for rec in entries]
             else:
                 sequences = [str(rec.seq) for rec in entries]
             sequences = sequences[margin_width:-margin_width] if margin_width > 0 else sequences
-=======
-        # read the sequences and trim them if wanted        
-        if not use_amino_acids:
-            sequences = [str(rec.seq).lower() for rec in entries]
-        else:
-            sequences = [str(rec.seq) for rec in entries]
-        if margin_width > 0:
-            sequences = [row[margin_width:-margin_width] for row in sequences]
->>>>>>> 69657ed4
 
             # decide whether the upcoming entry should be skipped
             skip_entry = label == 0 and random.random() > 1. / undersample_neg_by_factor
@@ -572,18 +562,7 @@
     return training_data, species
 
 
-<<<<<<< HEAD
-def extract_MSA_from_fasta_file(fasta_path : str):
-    with gzip.open(fasta_path, 'rt') if fasta_path.endswith('.gz') else open(fasta_path, 'r') as fasta_file:            
-        entries = [rec for rec in SeqIO.parse(fasta_file, "fasta")]
-    return 
-
-def string_MSA_to_numpy():
-    return
-
-# TODO: This logic resides inside `import_fasta` and `import_phylocsf`
-# Unify the logic and use this function inside the upper functions
-=======
+
 def get_fasta_seqs(fasta_path : str, use_amino_acids, margin_width = 0):
     """ Returns the sequences in a fasta file.
     @param fasta_path: Path to the fasta file with one MSA
@@ -620,7 +599,6 @@
     return sequences, spec_in_file, frame, plus_strand
 
 # Part of this logic also resides inside `import_fasta` and `import_phylocsf`
->>>>>>> 69657ed4
 #
 # This function is currently just written for the particular fasta header format
 # we generate for phylocsf.
@@ -645,15 +623,7 @@
     msa_taxon_ids = list(map(translator, spec_in_file))
   
     # compare them with the given references
-<<<<<<< HEAD
-    ref_ids = [[(r,i) for r in range(len(species)) for i in range(len(species[r])) if s in species[r][i] ] for s in msa_taxon_ids]
-    print ("species:", species)
-    print ("spec_in_file:", spec_in_file)
-    print ("ref_ids:", ref_ids)
-
-=======
     ref_ids = [[(r,i) for r in range(len(species)) for i in range(len(species[r])) if s == species[r][i] ] for s in msa_taxon_ids]
->>>>>>> 69657ed4
 
     # check if these are contained in exactly one reference clade
     n_refs = [len(x) for x in ref_ids]
