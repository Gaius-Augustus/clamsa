#!/usr/bin/env python3
import gzip
import regex as re
import random
import numpy as np
from Bio import SeqIO
import sys
import math
import numbers
from contextlib import ExitStack
import time
import os
from tqdm import tqdm
import newick
from collections import Counter
import itertools
import json
import zipfile
import io
import matplotlib.pyplot as plt
from . import onehot_tuple_encoder as ote

stop_codons = {"taa", "tag", "tga"}

class MSA(object):
    def __init__(self, model = None, chromosome_id = None, start_index = None, end_index = None,
                 is_on_plus_strand = False, frame = 0, spec_ids = [], offsets = [], sequences = [], use_amino_acids = False, tupel_length = 1):
        self.model = model # label, class, e.g. y=1 for coding, y=0 for non-coding
        self.chromosome_id = chromosome_id
        self.start_index = start_index # chromosomal position
        self.end_index = end_index
        self.is_on_plus_strand = is_on_plus_strand
        self.frame = frame
        self.spec_ids = spec_ids
        self.offsets = offsets
        self.sequences = sequences
        self._updated_sequences = True
        self._coded_sequences = None
        self.in_frame_stops = []
        self.use_amino_acids = use_amino_acids
        self.tupel_length = tupel_length

    @property
    def coded_sequences(self, alphabet = "acgt"):
        if self.use_amino_acids:
            alphabet = "ARNDBCEQZGHILKMFPSTWYV"
            
        # lazy loading
        if not self._updated_sequences:
            return self._coded_sequences

        # whether the sequences and coding alphabet shall be flipped
        inv_coef = -1 if not self.is_on_plus_strand else 1

        # translated alphabet as indices of (inversed) alphabet
        translated_alphabet = dict(zip(alphabet, range(len(alphabet))[::inv_coef] ))

        # view the sequences as a numpy array
        ca = [S[::inv_coef] for S in self.sequences]

        # translate the list of sequences and convert it to a numpy matrix
        # non-alphabet characters are replaced by -1
        self._coded_sequences = ote.OnehotTupleEncoder.encode(ca, alphabet = alphabet, tuple_length=1, use_bucket_alphabet=False)

        # update lazy loading
        self._updated_sequences = False

        return self._coded_sequences

    @property
    def codon_aligned_sequences(self, alphabet="acgt", gap_symbols='-'):
        if self.use_amino_acids:
            alphabet = "ARNDBCEQZGHILKMFPSTWYV"
        # size of a codon in characters
        c = 3 if self.tupel_length == 1 else self.tupel_length 
        
        # the list of sequences that should be codon aligned
        sequences = self.sequences

        # reverse complement if not on plus strand
        if not self.is_on_plus_strand:
            rev_alphabet = alphabet[::-1]
            tbl = str.maketrans(alphabet, rev_alphabet)
            sequences = [s[::-1].translate(tbl) for s in sequences]

        cali, self.in_frame_stops = tuple_alignment(sequences, gap_symbols, frame = self.frame, tuple_length = c)
        return cali

    @property
    def coded_codon_aligned_sequences(self, alphabet="acgt", gap_symbols = '-'):
        if self.use_amino_acids:
            alphabet = "ARNDBCEQZGHILKMFPSTWYV"
        ca = self.codon_aligned_sequences
        c = 3 if self.tupel_length == 1 else self.tupel_length 
        return ote.OnehotTupleEncoder.encode(ca, alphabet = alphabet, tuple_length = c, use_bucket_alphabet = False)

    @property
    def sequences(self):
        return self._sequences

    def alilen(self, use_codons = False):
        # TODO: is somewhere checked that all rows have the same length?
        if (self._coded_sequences is not None):
            length = len(self._coded_sequences[0])
        else:
            length = len(self._sequences[0])
            if use_codons:
                length = int(length / 3) # may differ from the number of codon columns
            if not use_codons and self.tupel_length != 1:
                length = int(length / self.tupel_length) 
        return length

    def delete_rows(self, which):
        assert len(which) == len(self.sequences), "Row number mismatch. Alignment {} is expected to have {} rows".format(self, len(which))
        for i in reversed(range(len(which))):
            if which[i]:
                del self.sequences[i]
                del self.spec_ids[i]
                if self.offsets:
                    del self.offsets[i]
        self._updated_sequences = True

    @sequences.setter
    def sequences(self, value):
        self._sequences = value
        self._updated_sequences = True

    def __str__(self):
        return f"{{\n\tmodel: {self.model},\n\tchromosome_id: {self.chromosome_id},\n\tstart_index: {self.start_index},\n\tend_index: {self.end_index},\n\tis_on_plus_strand: {self.is_on_plus_strand},\n\tframe: {self.frame},\n\tspec_ids: {self.spec_ids},\n\toffsets: {self.offsets},\n\tsequences: {self.sequences},\n\tcoded_sequences: {self.coded_sequences},\n\tcodon_aligned_sequences: {self.codon_aligned_sequences}\n}}"
    



def tuple_alignment(sequences, gap_symbols='-', frame = 0, tuple_length = 3):
    """
    Align a list of string sequences to tuples of a fixed length with respect to a set of gap symbols.

    Args:
        sequences (List[str]) The list of sequences
        gap_symbols (str): A string containing all symbols to be treated as gap-symbols
        frame (int): Ignore the first `(tuple_length - frame) % tuple_length` symbols found
        tuple_length (int): Length of the tuples to be gathered

    Returns:
        List[str]: The list of tuple strings of the wanted length. The first gap-symbols `gap_symbols[0]` is used to align these (see the example).
    Example:
        * Two codons are considered aligned, when all 3 of their bases are aligned with each other.
        * Note that not all bases of an ExonCandidate need be aligned.
        * example input (all ECs agree in phase at both boundaries)
        *        
        *                 a|c - - t t|g a t|g t c|g a t|a a 
        *                 a|c - - c t|a a - - - c|a n c|a g
        *                 g|c g - t|t g a|- g t c|g a c|a a
        *                 a|c g t|t t g|a t - t|c g a|c - a
        *                 a|c g - t|t g a|t g t|t g a|- a a
        *                   ^                       ^
        * firstCodonBase    |                       | lastCodonBase (for last species)
        * example output: (stop codons are excluded for single and terminal exons)
        *                 - - -|c t t|- - -|g t c|- - -|g a t
        *                 - - -|c c t|- - -|- - -|- - -|a n c
        *                 c g t|- - -|t g a|g t c|- - -|g a c
        *                 - - -|- - -|- - -|- - -|c g a|- - -
        *                 c g t|- - -|t g a|- - -|t g a|- - -
        *
        Reproduce via 
               S = ['ac--ttgatgtcgataa',
                    'ac--ctaa---cancag',
                    'acg-ttga-gtcgacaa',
                    'acgtttgat-tcgac-a',
                    'acg-ttgatgttga-aa']
               print(tuple_alignment(S, frame=2))
    """
    # shorten notation
    S = sequences

    # number of entries missing until the completion of the framing tuple
    frame_comp = frame # this is the GGF frame definition, was before: frame_comp = (tuple_length - frame) % tuple_length

    # pattern to support frames, i.e. skipping the first `frame_comp` tuple entries at line start
    frame_pattern = '(?:(?:^' + f'[^{gap_symbols}]'.join([f'[{gap_symbols}]*' for i in range(frame_comp+1)]) + f')|[{gap_symbols}]*)\K'
    
    # generate pattern that recognizes tuples of the given length and that ignores gap symbols
    tuple_pattern = f'[{gap_symbols}]*'.join([f'([^{gap_symbols}])' for i in range(tuple_length)])
    tuple_re = re.compile(frame_pattern + tuple_pattern)
    
    # for each sequence find the tuples of indices 
    T = [set(tuple(m.span(i+1)[0] for i in range(tuple_length)) for m in tuple_re.finditer(s)) for s in S]
    
    # flatten T to a list and count how often each multiindex is encountered
    occ = Counter( list(itertools.chain.from_iterable([list(t) for t in T])) )
    
    # find those multiindices that are in more than one sequence and sort them lexicographically
    I = sorted([i for i in occ if occ[i] > 1])

    # trivial case: there is nothing to align
    if len(I) == 0:
        return ['' for s in S], False

    # calculate a matrix with `len(S)` rows and `len(I)` columns.
    #   if the j-th multindex is present in sequence `i` the entry `(i,j)` of the matrix will be 
    #   a substring of length `tuple_length` corresponding to the characters at the positions 
    #   specified by the `j`-th multiindex
    #
    #   otherwise the prime gap_symbol (`gap_symbol[0]`) will be used as a filler
    missing_entry = gap_symbols[0] * tuple_length
    entry_func = lambda i,j: ''.join([S[i][a] for a in I[j]]) if I[j] in T[i] else missing_entry
    ta_matrix = np.vectorize(entry_func)(np.arange(len(S))[:,None],np.arange(len(I)))
    
    # remove last column if it contains a stop codon (happens for single and terminal exons)
    stops_in_lastcol = set(ta_matrix[:,-1]) & stop_codons
    if stops_in_lastcol:
        ta_matrix = ta_matrix[:, 0:-1]
        
    # check which rows contain an in-frame stop codon elsewhere
    stops = []
    for row in ta_matrix:
        stops.append(bool(set(row) & stop_codons))

    # join the rows to get a list of tuple alignment sequences
    ta = [''.join(row) for row in ta_matrix]
    return ta, stops



def leaf_order(path, use_alternatives=False):
    """
        Find the leaf names in a Newick file and return them in the order specified by the file
        
        Args:
            path (str): Path to the Newick file
            use_alternatives (bool): TODO
            
        Returns:
            List[str]: Leaf names encountered in the file
    """
    
    # regex that finds leave nodes in a newick string
    # these are precisely those nodes which do not have children
    # i.e. to the left of the node is either a '(' or ',' character
    # or the beginning of the line
    leave_regex = re.compile('(?:^|[(,])([\w.-]*)[:](?:(?:[0-9]*[.])?[0-9]+)')
    
    with open(path, 'r') as fp:
        
        nwk_string = fp.readline()
        
        matches = leave_regex.findall(nwk_string)
        
        alt_path = path + ".alt"
        
        if use_alternatives and os.path.isfile(alt_path):
            with open(alt_path) as alt_file:
                alt = json.load(alt_file)
                
                # check for valid input 
                assert isinstance(alt, dict), f"Alternatives in {alt_path} is no dictionary!"
                for i in alt:
                    assert isinstance(alt[i], list), f"Alternative for {i} in {alt_path} is not a list!"
                    for entry in alt[i]:
                        assert isinstance(entry, str), f"Alternative {alt[i][j]} for {i} in {alt_path} is not a string!"
                
                matches = [set([matches[i]] + alt[matches[i]]) for i in range(len(matches))]
            
        return matches
    
def import_fasta_training_file(paths, undersample_neg_by_factor = 1., reference_clades = None, margin_width = 0, tupel_length = 1, use_amino_acids = False):
    """ Imports the training files in fasta format.
    Args:
        paths (List[str]): Location of the file(s) 
        undersample_neg_by_factor (float): take any negative sample only with probability 1 / undersample_neg_by_factor,
                                           set to 1.0 to use all negative examples
        reference_clades (newick.Node): Root of a reference clade. The given order of species in this tree will be used in the input file(s). 
        margin_width (int): Width of flanking region around sequences
        tupel_length (int): Length of an entry of the alphabet. e.g. 3 if you use codons or 1 if you use nucleotides as alphabet
        used_amino_acids (bool): True if you want to use amino acids instead of nucleotides as alphabet.
    
    Example for input fasta file:
        *
        * >species_name_1|...|1
        * acaatcggt
        * >species_name_2
        * acaat---t
        *
        * The last entry in the header determine the model of the alignment. Here: model = 1.

    Returns:
        List[MSA]: Training examples read from the file(s).
        List[List[str]]: Unique species configurations either encountered or given by reference.

    """
    
    training_data = []
        
    # If clades are specified the leave species will be imported.
    species = [leaf_order(c) for c in reference_clades] if reference_clades != None else []

    # total number of bytes to be read
    total_bytes = sum([os.path.getsize(x) for x in paths])

    # Status bar for the reading process
    pbar = tqdm(total = total_bytes, desc = "Parsing FASTA file(s)", unit = 'b', unit_scale = True)
    
    fasta_files = [gzip.open(path, 'rt') if path.endswith('.gz') else open(path, 'r') for path in paths]
    
    for fasta in fasta_files:
            
        bytes_read = fasta.tell()
        entries = [rec for rec in SeqIO.parse(fasta, "fasta")]

        # parse the species names
        spec_in_file = [e.id.split('|')[0] for e in entries]
        
        # parse the model
        model = int(entries[0].id.split('|')[-1]) 
        
        # compare them with the given references
        ref_ids = [[(r,i) for r in range(len(species)) for i in range(len(species[r])) if s in species[r][i] ] for s in spec_in_file]

        # check if these are contained in exactly one reference clade
        n_refs = [len(x) for x in ref_ids]

        if 0 == min(n_refs) or max(n_refs) > 1:
            continue

        ref_ids = [x[0] for x in ref_ids]

        if len(set(r for (r,i) in ref_ids)) > 1:
            continue
                    
        # read the sequences and trim them if wanted        
        if not use_amino_acids:
            sequences = [str(rec.seq).lower() for rec in entries]
        else:
            sequences = [str(rec.seq) for rec in entries]
        sequences = sequences[margin_width:-margin_width] if margin_width > 0 else sequences

        # decide whether the upcoming entry should be skipped
        skip_entry = model == 0 and random.random() > 1. / undersample_neg_by_factor
        if skip_entry:
            continue

        msa = MSA(
                  model = model,
                  chromosome_id = None, 
                  start_index = None,
                  end_index = None,
                  is_on_plus_strand = True,
                  frame = 0,
                  spec_ids = ref_ids,
                  offsets = [],
                  sequences = sequences,
                  use_amino_acids = use_amino_acids,
                  tupel_length = tupel_length
                 )        
        training_data.append(msa)

<<<<<<< HEAD
=======
        for i in range(len(models_in_file)):
            # decide whether the upcoming entry should be skipped
            skip_entry = models_in_file[i] == '0' and random.random() > 1. / undersample_neg_by_factor
            if skip_entry:
                continue
                
            msa_column = [sequences[j][alphabet_len * i : alphabet_len * i + alphabet_len] for j in range(len(sequences))]
            msa = MSA(
                    model = int(models_in_file[i]),
                    chromosome_id = None, 
                    start_index = None,
                    end_index = None,
                    is_on_plus_strand = True,
                    frame = 0,
                    spec_ids = ref_ids,
                    offsets = [],
                    sequences = msa_column
            )        
            training_data.append(msa)

>>>>>>> 6ec34eb3
        pbar.update(fasta.tell() - bytes_read)
        bytes_read = fasta.tell()
        
    return training_data, species

def import_augustus_training_file(paths, undersample_neg_by_factor = 1., alphabet=['a', 'c', 'g', 't'],
                                  reference_clades = None, margin_width = 0):
    """ Imports the training files generated by augustus. This method is tied to the specific
     implementation of GeneMSA::getAllOEMsas and GeneMSA::getMsa.
     
    Args:
        paths (List[str]): Location of the file(s) generated by augustus (typically denoted *.out or *.out.gz)
        undersample_neg_by_factor (float): take any negative sample only with probability 1 / undersample_neg_by_factor,
                                           set to 1.0 to use all negative examples
        alphabet (List[str]): Alphabet in which the sequences are written
        reference_clades (newick.Node): Root of a reference clade. The given order of species in this tree will be used in the input file(s). 
        margin_width (int): Width of flanking region around sequences
    
    Returns:
        List[MSA]: Training examples read from the file(s).
        int: Number of unique species encountered in the file(s).
    
    """
    
    
    # entries already read
    training_data = []
    
    # counts number of unique species encountered the file
    num_species = 0

    # The species encountered in the file(s).
    # If clades are specified the leave species will be imported.
    species = [leaf_order(c) for c in reference_clades] if reference_clades != None else []
    print ("species=", species, "reference_clades=", reference_clades)
    # total number of bytes to be read
    total_bytes = sum([os.path.getsize(x) for x in paths])

    # Status bar for the reading process
    pbar = tqdm(total = total_bytes, desc = "Parsing AUGUSTUS file(s)", unit = 'b', unit_scale = True)

    for p in range(len(paths)):
        path = paths[p]

        with (gzip.open(path, 'rt') if path.endswith('.gz') else open(path, 'r')) as f:

            # species encountered in the header of the file
            encountered_species = {}

            # if a reference clade is specified we need to translate the indices
            # else just use the order specified in the file
            spec_reorder = {}
            
            # Regex Pattern recognizing lines generated by GeneMSA::getMsa
            # old format "^[0-9]+\\t[0-9]+\\t\\t[acgt\-]+"
            slice_pattern = re.compile("^[0-9]+\\t[acgt\-]+")
            
            # whether the current sequence should be skipped due to 
            # a undersample roll
            skip_entry = False

            line = f.readline()
            bytes_read = f.tell()

            # if the header is completely read, i.e. all species are read
            header_read = False
            
            while line:
                # parse the lines generated by GeneMSA::getAllOEMsas
                if line.startswith("y="):
                    if not header_read:
                        if reference_clades != None:
                            e = set(encountered_species.values())
                            C = [set(c) for c in species]
                            esubC = [e <= c for c in C]
                            num_parents = sum(esubC)

                            if num_parents == 0:
                                raise Exception(f'The species {list(encountered_species.values())} found in "{path}'
                                                f'" are not fully included in any of the given clades:' + str(C))
                            if num_parents > 1:
                                parent_clades = [reference_clades[i] for i in range(len(C)) if e <= C[i]]
                                raise Exception(f'The species {list(encountered_species.values())} found in "{path}" are included in multiple clades, namely in {parent_clades}.')
                            # index of the clade to use
                            i = esubC.index(True)
                            ref = species[i]
                            spec_reorder = {j:(i,ref.index(encountered_species[j])) for j in encountered_species}
                        else:
                            spec_reorder = {j:(p,j) for j in encountered_species}
                            species.append(list(encountered_species.values()))

                        header_read = True
                    
                    # decide whether the upcoming entry should be skipped
                    skip_entry = line[2]=='0' and random.random() > 1. / undersample_neg_by_factor
                    
                    if skip_entry:
                        continue
                    
                    oe_data = line.split("\t")

                    try:
                        msa = MSA(
                            model = int(oe_data[0][2]),
                            chromosome_id = oe_data[2], 
                            start_index = int(oe_data[3]),
                            end_index = int(oe_data[4]),
                            is_on_plus_strand = (oe_data[5] == '+'),
                            frame = int(oe_data[6][0]),
                            spec_ids = [],
                            offsets = [],
                            sequences = []
                        )
                    except ValueError:
                        sys.exit("Parsing error in line\n" + line + "\nsplit into:" + str(oe_data))
                        
                    training_data.append(msa)
                
                # parse the lines generated by GeneMSA::getMsa
                elif slice_pattern.match(line) and not skip_entry:
                    slice_data = line.split("\t")
                    entry = training_data[-1]
                    sidx = int(slice_data[0])
                    if sidx not in spec_reorder:
                        sys.exit(f"Error: species index {sidx} out of bounds in line\n{line}")
                    entry.spec_ids.append(spec_reorder[sidx])
                    # entry.offsets.append(int(slice_data[1]))
                    padded_sequence = slice_data[1][:-1]
                    sequence = padded_sequence[margin_width:-margin_width] if margin_width > 0 else padded_sequence
                    entry.sequences.append(sequence)

                    
                # retrieve the number of species
                elif line.startswith("species ") and not skip_entry:
                    spec_line = line[len('species '):].split('\t')
                    specid = int(spec_line[0])
                    spec_name = spec_line[1].strip()
                    encountered_species[specid] = spec_name

                line = f.readline()
                pbar.update(f.tell() - bytes_read)
                bytes_read = f.tell()

    return training_data, species


# TODO: This logic resides inside `import_fasta` and `import_phylocsf`
# Unify the logic and use this function inside the upper functions
#
# This function is currently just written for the fasta header format
# we generate for phylocsf.
def parse_fasta_file(fasta_path, clades, use_codons=True, margin_width=0, trans_dict=None, remove_stop_rows=False):
    """
       trans_dict   dictionary for translating names used in FASTA headers to taxon ids from the trees (clades)
    """
    trans_dict = {} if trans_dict is None else trans_dict
    species = [leaf_order(c,use_alternatives=True) for c in clades] if clades != None else []
    
    entries = [rec for rec in SeqIO.parse(fasta_path, "fasta")]
    # parse the species names
    spec_in_file = [e.id.split('|')[0] for e in entries]

    # translate species name from file to taxon ids
    translator = lambda s : trans_dict[s] if s in trans_dict else s
    msa_taxon_ids = list(map(translator, spec_in_file))
  
    # compare them with the given references
    ref_ids = [[(r,i) for r in range(len(species))  for i in range(len(species[r])) if s in species[r][i] ] for s in msa_taxon_ids]

    # check if these are contained in exactly one reference clade
    n_refs = [len(x) for x in ref_ids]

    if 0 == min(n_refs) or max(n_refs) > 1:
        return -1, 0, None

    ref_ids = [x[0] for x in ref_ids]

    if len(set(r for (r,i) in ref_ids)) > 1:
        return -1, 0, None

    # the first entry of the fasta file has the header informations
    header_fields = entries[0].id.split("|")
    

    # read the sequences and trim them if wanted
    sequences = [str(rec.seq).lower() for rec in entries]
    sequences = sequences[margin_width:-margin_width] if margin_width > 0 else sequences

    msa = MSA(
        model = None,
        chromosome_id = None, 
        start_index = None,
        end_index = None,
        is_on_plus_strand = True if len(header_fields) < 5 or header_fields[4] != 'revcomp' else False,
        frame = int(header_fields[2][-1]),
        spec_ids = ref_ids,
        offsets = [],
        sequences = sequences
    )
    # Use the correct onehot encoded sequences
    coded_sequences = msa.coded_codon_aligned_sequences if use_codons else msa.coded_sequences

    # remove all rows with an in-frame stop codon (except last col)
    stops = msa.in_frame_stops
    # print (msa, stops)
    remove_stop_rows = False
    if stops and remove_stop_rows :
        msa.delete_rows(stops)
        coded_sequences = coded_sequences[np.invert(stops)]
    # print ("after stop deletion:", msa, "\ncoded_sequences=", coded_sequences)

    if len(msa.sequences) < 2:
        return -2, 0, None
    
    sequence_length = len(coded_sequences[0])
    if sequence_length == 0:
        return -2, 0, None

    # cardinality of the alphabet that has been onehot-encoded
    s = coded_sequences.shape[-1]
    
    # get the id of the used clade and leaves inside this clade
    clade_id = msa.spec_ids[0][0]
    num_species = max([len(specs) for specs in species])
    leaf_ids = [l for (c,l) in msa.spec_ids]
    
    
    # embed the coded sequences into a full MSA for the whole leaf-set of the given clade
    S = np.ones((num_species, sequence_length, s), dtype = np.int32)
    S[leaf_ids,...] = coded_sequences
    
    # make the shape conform with the usual way datasets are structured,
    # namely the columns of the MSA are the examples and should therefore
    # be the first axis
    S = np.transpose(S, (1,0,2))

    return clade_id, sequence_length, S




def import_phylocsf_training_file(paths, undersample_neg_by_factor = 1., reference_clades=None, margin_width=0):
    """ Imports archives of training files generated by PhyloCSF in zip format
     
    Args:
        paths (List[str]): Location of the file(s) generated by PhyloCSF
        undersample_neg_by_factor (float): take any negative sample only with probability 1 / undersample_neg_by_factor, set to 1.0 to use all negative examples
        reference_clades (newick.Node): Root of a reference clade. The given order of species in this tree will be used in the input file(s). 
        margin_width (int): Width of flanking region around sequences
    
    Returns:
        List[MSA]: Training examples read from the file(s).
        List[List[str]]: Unique species configurations either encountered or given by reference.
    
    """

    # TODO: support either the non-clades case or make reference_clades a required parameter
    species = [leaf_order(c,use_alternatives=True) for c in reference_clades] if reference_clades != None else []

    training_data = []

    with ExitStack() as stack:

        #file_indices = [(split_name, model, ) for ]
        phylo_files = [zipfile.ZipFile(path, 'r') for path in paths]
        # read the filenames of all fasta files inside these archives
        fastas = [[p.getinfo(n) for n in p.namelist() if n.endswith('.mfa')] for p in phylo_files]

        # total number of bytes to be read
        total_bytes = sum([sum([f.compress_size for f in fastas[i]]) for i in range(len(phylo_files))])

        # Status bar for the reading process
        pbar = tqdm(total=total_bytes, desc="Parsing PhyloCSF file(s)", unit='b', unit_scale=True)

        for i, phylo_file in enumerate(phylo_files):
            for j, fasta in enumerate(fastas[i]):
                model = 0 if 'control' in fasta.filename else 1
                
                # decide whether the upcoming entry should be skipped
                skip_entry = model==0 and random.random() > 1. / undersample_neg_by_factor

                if skip_entry:
                    continue
                
                with io.TextIOWrapper(phylo_file.open(fasta), encoding="utf-8") as fafile:

                    entries = list(SeqIO.parse(fafile, "fasta"))
                    # parse the species names
                    spec_in_file = [e.id.split('|')[0] for e in entries]
                    
                    # compare them with the given references
                    ref_ids = [[(r,i) for r in range(len(species))  for i in range(len(species[r])) if s in species[r][i] ] for s in spec_in_file]

                    # check if these are contained in exactly one reference clade
                    n_refs = [len(x) for x in ref_ids]

                    if 0 == min(n_refs) or max(n_refs) > 1:
                        continue

                    ref_ids = [x[0] for x in ref_ids]

                    if len(set(r for (r,i) in ref_ids)) > 1:
                        continue

                    # the first entry of the fasta file has the header informations
                    header_fields = entries[0].id.split("|")
                    locus  = header_fields[3].split(":")
                    seqname = locus[0]
                    posrange = locus[1].replace(",", "").split("-")
                    start = int(posrange[0])
                    end = int(posrange[1])
                    
                    # read the sequences and trim them if wanted
                    sequences = [str(rec.seq).lower() for rec in entries]
                    sequences = sequences[margin_width:-margin_width] if margin_width > 0 else sequences

                    msa = MSA(
                            model = model,
                            chromosome_id = seqname, 
                            start_index = start,
                            end_index = end,
                            is_on_plus_strand = True if len(header_fields) < 5 or header_fields[4] != 'revcomp' else False,
                            frame = int(header_fields[2][-1]),
                            spec_ids = ref_ids,
                            offsets = [],
                            sequences = sequences
                    )
                    training_data.append(msa)
                    pbar.update(fasta.compress_size)

    return training_data, species


def plot_lenhist(msas, use_codons, id = "unfiltered"):
    """ plot the length distribution of classes (models) y=0, and y=1 to a pdf
    Returns:
        mlen  : array of alignment lengths
        labels: array of labels (= classes / model indices) 
    """
    num_alis = len(msas)
    mlen = np.zeros(num_alis, dtype = np.int32)
    labels = np.zeros(num_alis, dtype = np.int32)
    for i, msa in enumerate(msas):
        mlen[i] = msa.alilen(use_codons)
        labels[i] = msa.model
    
    fig, ax = plt.subplots(1, 2, figsize = (24, 8))
    colors = ["red", "green"]
    for label in [0, 1]:
        these_len = mlen[labels == label]
        ax[label].hist(these_len, bins = 200, range = [0, 2000], density = True, color = colors[label])
        ax[label].set_title("length distribution " + id + " \ny=" + str(label) + 
                           " n=" + str(np.sum(labels == label)) + " mean=" + str(np.round(np.mean(these_len), 1)))
    
    fig.savefig("lendist-oe-" + id + ".pdf", format = 'pdf')
    return [mlen, labels]

def subsample_lengths(msas, use_codons, max_sequence_length = 14999, min_sequence_length = 1, relax = 1):
    """ Subsample the [short] negatives so that
        the length distribution is very similar to that of the positives.
        Negative examples (model=0) of a length that is overrepresented compared to the
        frequency of that length in positive examples (model=1) are removed at random.
        Also, filter out 'alignments' with fewer than 2 sequences.
    Args:
        msas: an input list of MSAs
        use_codons: msas will be interpreted as a codon alignment
        max_sequence_length: upper bound on number of codons
        min_sequence_length: lower bound on number of codons
        relax: >=1, factor for subsampling probability, if > 1, the 
               subsampling deliveres more data but the negative length
               distribution fits not as closely.
    Returns:
        filtered_msas: a subset of the input
    """
    ### compute and plot lengths and labels
    msas_in_range = []
    num_dropped_shallow = 0
    for msa in msas:
        if len(msa.sequences) < 2:
            num_dropped_shallow += 1
            continue
        length = msa.alilen(use_codons)
        if use_codons:
            length = int(length / 3)
        if not use_codons and msa.tupel_length != 1:
            length = int(length / msa.tupel_length)
        if (length >= min_sequence_length and length <= max_sequence_length):
            msas_in_range.append(msa)
    if (num_dropped_shallow > 0):
        print(f"{num_dropped_shallow} MSAs were dropped as they had fewer than 2 rows.")
    mlen, labels = plot_lenhist(msas_in_range, use_codons)
    assert (len(mlen) == len(labels) and len(mlen) == len(msas_in_range)), "length inconsistency"
    
    ### compute probabilities for subsampling
    max_subsample = 2001 # Don't apply subsampling for longer alignments, there typically are too few.
    distr = np.zeros([2, max_subsample], dtype = float)

    for i, slen in enumerate(mlen):
        if (slen < max_subsample):
            label = labels[i]
            distr[label, slen] += 1.0

    ratio = distr[1] / np.maximum(distr[0], 1.0) # overrepresentation ratio, for each length
    # as the sample has random variation, the ratios are smoothed before using them 
    ratio_smooth = np.zeros_like(ratio)

    def radius(slen):
        """ The offsets to the averaging interval, equal offsets leads to systematic overestimation
            Up to a length of 100 there is no smoothing. Beyond that, it is increasing.
        """
        return [int(.04 * max(slen - 100, 0)), int(.1 * max(slen - 100, 0))]

    for slen in range(1, max_subsample):
        r1, r2 = radius(slen)
        a = max(slen - r1, 0)
        b = min(slen + r2, max_subsample - 1)
        ratio_smooth[slen] = np.mean(ratio[a : b + 1])

    ratio_smooth /= np.max(ratio_smooth)
    ratio_smooth = np.minimum(ratio_smooth * relax, 1.0)

    fig, ax = plt.subplots(figsize = (6, 6))
    ax.plot(ratio_smooth, "b-")
    ax.set_title("length distribution subsampling probabilities")
    fig.savefig("subsampling-probs.pdf", format = 'pdf')

    filtered_msas = []
    for i, msa in enumerate(msas_in_range):
        slen = msa.alilen(use_codons)
        if msa.model != 0 or slen >= max_subsample or random.random() < ratio_smooth[slen]:
             filtered_msas.append(msa)

    plot_lenhist(filtered_msas, use_codons, id = "subsampled")
    print ("Subsampling based on lengths has reduced the number of alignments from",
           len(msas), "to", len(filtered_msas))
    return filtered_msas
    
def subsample_labels(msas, ratio):
    """ Subsample excess examples to that the ratio of negative to positive examples is 'ratio'
    Args:
        msas: an input list of MSAs
        ratio: fraction negatives/positives in the output
    Returns:
        filtered_msas: a subset of the input
    """
    print ("subsampling with ratio", ratio)
    
    if (ratio <= 0.0):
        print ("Warning: ratio_neg_to_pos must be positive. Skipping the subsampling based on label.")
        return msas
    
    num_neg = num_pos = 0
    pos_msas = []
    neg_msas = []
    filtered_msas = []
    for msa in msas:
        if msa.model == 0:
            num_neg += 1
            neg_msas.append(msa)
        elif msa.model == 1:
            num_pos += 1
            pos_msas.append(msa)

    if (num_neg > num_pos * ratio): # too many negatives
        reduced_size = int(num_pos * ratio + 0.5)
        print ("Reducing number of negatives from", num_neg, "to", reduced_size, ".")
        filtered_msas.extend(random.sample(neg_msas, reduced_size))
        filtered_msas.extend(pos_msas)
    else: # too many positives
        reduced_size = int(num_neg / ratio + 0.5)
        print ("Warning: --ratio_neg_to_pos removed positive examples. Maybe you want to omit the parameter to save positves.")
        print ("Reducing number of positives from", num_pos, "to", reduced_size)
        filtered_msas.extend(random.sample(pos_msas, reduced_size))
        filtered_msas.extend(neg_msas)

    random.shuffle(filtered_msas)
    return filtered_msas


def export_nexus(msas, species, nex_fname, n, use_codons):
    """ A sample of positive alignments are concatenated and converted to a NEXUS format that can be used directly by MrBayes to create a tree.
    Args:
        msas: an input list of MSAs
        nex_fname: output file name
        n: maximal sample size
    """
    positiveMSAs = []
    num_in_frame_stops = num_positives = 0
    for msa in msas:
        if (msa.model == 1):
            num_positives += 1
            msa.codon_aligned_sequences
            if msa.in_frame_stops: # in at least one row
                num_in_frame_stops += 1
            else:
                positiveMSAs.append(msa)
    num_pos = len(positiveMSAs)
    if n > num_pos:
        print ("Warning: Requested NEXUS sample size larger than the number of positive alignments (",
              num_pos, "). Taking all of them as sample.")
        n = num_pos
    if num_in_frame_stops > 0:
        print("Found", num_in_frame_stops, "in-frame stop codons in ", num_positives, "positive alignments. Omitting them.")

    sampledMSAs = random.sample(positiveMSAs, n)
    num_col = 0
    snameset = set()
    for msa in sampledMSAs:
        ca = msa.codon_aligned_sequences
        num_col += len(ca[0])
        # num_col += msa.alilen()
        for (c, l) in msa.spec_ids:
            snameset.add(l)
    sidxs = list(snameset) # all species names occurring in any chosen MSA
    
    # write as .nex file
    clade_specieslist = species[0]
    max_len_speciesname = max(len(name) for name in clade_specieslist)
    nexF = open(nex_fname, "w")
    nexF.write("#NEXUS\n")
    
    # data block (MSA)
    nexF.write("begin data;\n")
    nexF.write("dimensions ntax=" + str(len(sidxs))
               + " nchar=" + str(num_col) + ";\n")
    nexF.write("format datatype=dna interleave=yes gap=-;\nmatrix\n")
    for msa in sampledMSAs:
        msanames = [l for (c, l) in msa.spec_ids]
        
        ca = msa.codon_aligned_sequences
        codonalilen = len(ca[0])
        for sidx in sidxs: 
            nexF.write('{1:{0}}'.format(max_len_speciesname + 2, clade_specieslist[sidx]))
            # write alignment row
            try:
                i = msanames.index(sidx)
                nexF.write(ca[i])
            except ValueError: # row does not exist in this MSA, pad with gaps
                nexF.write("-" * codonalilen)
            nexF.write("\n")
        nexF.write("\n")
    nexF.write(";\nend;\n")
    
    # MrBayes command block
    nexF.write("begin mrbayes;\n")
    nexF.write("set autoclose=yes nowarn=yes;\n")
    #nexF.write("execute " + nex_fname + ";\n")
    nexF.write("lset nst=6 Nucmodel=Codon omegavar=M3 rates=gamma;\n") # for codon models: Nucmodel=Codon omegavar=M3
    nexF.write("mcmc nruns=1 ngen=100000;\n")
    nexF.write("sumt relburnin=yes burninfrac=0.2;\n")
    nexF.write("end;\n")

    nexF.close()
    
# TODO: Delete this function when debug is done. It is now directly implemented in the persistence function
def write_msa(msa, species, tfwriter, use_codons=True, verbose=False):
    """Write a coded MSA (either as sequence of nucleotides or codons) as an entry into a  Tensorflow-Records file.
    
    Args:
        msa (MSA): Sequence that is to be persisted
        use_codons (bool): Whether one should write onehot encoded sequences of codons which are codon-aligned 
                           or a onehot encoded sequences of nucleotides
        tfwriter (TFRecordWriter): Target to which the example shall be written.
        verbose (bool): Whether debug messages shall be written
    """
    

    # Use the correct onehot encded sequences
    coded_sequences = msa.coded_codon_aligned_sequences if use_codons else msa.coded_sequences
    
    # Infer the length of the sequences
    sequence_length = len(coded_sequences[1])  

    # cardinality of the alphabet that has been onehot-encoded
    s = coded_sequences.shape[-1]
    
    # get the id of the used clade and leaves inside this clade
    clade_id = msa.spec_ids[0][0]
    num_species = len(species[clade_id])
    leaf_ids = [l for (c,l) in msa.spec_ids]
    
    
    # embed the coded sequences into a full MSA for the whole leaf-set of the given clade
    S = np.ones((num_species, sequence_length, s), dtype = np.int32)
    S[leaf_ids,...] = coded_sequences
    
    # make the shape conform with the usual way datasets are structured,
    # namely the columns of the MSA are the examples and should therefore
    # be the first axis
    S = np.transpose(S, (1,0,2))
    


    # use model (`0` or `1`), the id of the clade and length of the sequences
    # as context features
    msa_context = tf.train.Features(feature = {
        'model': tf.train.Feature(int64_list = tf.train.Int64List(value = [msa.model])),
        'clade_id': tf.train.Feature(int64_list = tf.train.Int64List(value = [clade_id])),
        'sequence_length': tf.train.Feature(int64_list = tf.train.Int64List(value = [sequence_length])),
    })

    ## save `S` as a one element byte-sequence in feature_lists
    sequence_feature = [tf.train.Feature(bytes_list = tf.train.BytesList(value = [S.tostring()]))]
    msa_feature_lists = tf.train.FeatureLists(feature_list = {
        'sequence_onehot': tf.train.FeatureList(feature = sequence_feature)
    })

    
    # create the SequenceExample
    msa_sequence_example = tf.train.SequenceExample(
        context = msa_context,
        feature_lists = msa_feature_lists
    )

    # write the serialized example to the TFWriter
    msa_serialized = msa_sequence_example.SerializeToString()
    tfwriter.write(msa_serialized)

    
    
def preprocess_export(dataset, species, splits = None, split_models = None,
                      use_codons = False, verbose = False):
    
    # Prepare for iteration
    splits = splits if splits != None else {None: 1.0}
    split_models = split_models if split_models != None else [None]

    # Check whether splits are valid
    split_values_are_numbers = all([ isinstance(x, numbers.Number) for x in list(splits.values()) ])

    if not split_values_are_numbers:
        raise ValueError("The values of the dict `splits` must be numbers. But it is given by {splits}")

    # Convert relative numbers to absolute numbers
    random.shuffle(dataset)
    n_data = len(dataset)
    requested_sizes = np.array(list(splits.values()))
    negs = np.nonzero(requested_sizes < 0) # maximally fill the negative sizes, e.g. -1
    to_total = lambda x: int(max(x, 0) * n_data) if isinstance(x, float) else max(x, 0)
    
    split_totals = np.array([to_total(x) for x in requested_sizes])
    n_wanted = sum(split_totals)
    if len(negs[0]) > 0 and n_wanted < n_data:
        # divide the remaining examples between the ones with requested negative size
        each_gets = int((n_data - n_wanted) / len(negs[0]))
        if verbose:
            print("Subsets (splits) with requested negative size each get ", each_gets, "alignents.")
        split_totals[negs] = each_gets
        n_wanted = sum(split_totals) # = n_data
    
    
    # rescale accordindly
    if n_wanted > n_data:
        split_totals = split_totals * (n_data / n_wanted)
    print("Split totals:", split_totals)
    # The upper bound indices used to decide where to write the `i`-th entry
    split_bins = np.cumsum(split_totals)
    # print ("split_bins=", split_bins , "\nsplits=", splits, "\nsplit_models=", split_models)
    return splits, split_models, split_bins, n_wanted


def persist_as_tfrecord(dataset, out_dir, basename, species,
                        splits=None, split_models=None, split_bins=None, 
                        n_wanted=None, use_codons=False,
                        use_compression=True, verbose=False):
    # Importing Tensorflow takes a while. Therefore to not slow down the rest 
    # of the script it is only imported once used.
    print ("Writing to tfrecords...")
    import tensorflow as tf

    options = tf.io.TFRecordOptions(compression_type = 'GZIP') if use_compression else None


    # Generate target file name based on chosen split and model
    
    target_path = lambda split_name, model: \
        os.path.join(out_dir, # this appends a slash if the user did not
                     basename
                     + ('-' + split_name if split_name != None else '')
                     + ('-m' + str(model) if model != None else '')
                     + '.tfrecord'
                     + ('.gz' if use_compression else ''))
    
    with ExitStack() as stack:
    
        #file_indices = [(split_name, model, ) for ]
        tfwriters = [[
                stack.enter_context(tf.io.TFRecordWriter(target_path(sn,m), options = options))
            for m in split_models] for sn in splits]

        n_written = np.zeros([len(splits), len(split_models)])
        
        for i in tqdm(range(n_wanted), desc="Writing TensorFlow record", unit=" MSA"):

            msa = dataset[i]
            iconfigurations = msa.spec_ids
            leaf_configuration = msa.coded_sequences
            model = msa.model

            # retrieve the wanted tfwriter for this MSA
            s = np.digitize(i, split_bins)
            m = split_models.index(model) if model in split_models else 0 
            tfwriter = tfwriters[s][m]
            n_written[s][m] += 1

            #Write a coded MSA (either as sequence of nucleotides or codons) as an entry into a  Tensorflow-Records file.
            # in order to do so we need to setup the proper format for `tf.train.SequenceExample`

            # Use the correct onehot encoded sequences
            coded_sequences = msa.coded_codon_aligned_sequences if use_codons else msa.coded_sequences

            # Infer the length of the sequences
            sequence_length = coded_sequences.shape[1]
            
            if sequence_length == 0:
                continue

            # cardinality of the alphabet that has been onehot-encoded
            s = coded_sequences.shape[-1]

            # get the id of the used clade and leaves inside this clade
            clade_id = msa.spec_ids[0][0]
            num_species = len(species[clade_id])
            leaf_ids = [l for (c,l) in msa.spec_ids]


            # embed the coded sequences into a full MSA for the whole leaf-set of the given clade
            S = np.ones((num_species, sequence_length, s), dtype = np.int32)
            S[leaf_ids,...] = coded_sequences

            # make the shape conform with the usual way datasets are structured,
            # namely the columns of the MSA are the examples and should therefore
            # be the first axis
            S = np.transpose(S, (1,0,2))

            # use model (`0` or `1`), the id of the clade and length of the sequences
            # as context features
            msa_context = tf.train.Features(feature = {
                'model': tf.train.Feature(int64_list = tf.train.Int64List(value = [msa.model])),
                'clade_id': tf.train.Feature(int64_list = tf.train.Int64List(value = [clade_id])),
                'sequence_length': tf.train.Feature(int64_list = tf.train.Int64List(value = [sequence_length])),
                })

            ## save `S` as a one element byte-sequence in feature_lists
            sequence_feature = [tf.train.Feature(bytes_list = tf.train.BytesList(value = [S.tostring()]))]
            msa_feature_lists = tf.train.FeatureLists(feature_list = {
                'sequence_onehot': tf.train.FeatureList(feature = sequence_feature)
                })


            # create the SequenceExample
            msa_sequence_example = tf.train.SequenceExample(
                    context = msa_context,
                    feature_lists = msa_feature_lists
                    )

            # write the serialized example to the TFWriter
            msa_serialized = msa_sequence_example.SerializeToString()
            tfwriter.write(msa_serialized)

            #if verbose:
            #    print(f"leaf_configuration[1,...]: {leaf_configuration.shape} {leaf_configuration[1,...]}")
            #    ichar_test = np.random.randint(0, sequence_length)
            #    print("ichar_test:", ichar_test)
            #    print(f"Sample of the conversion:")
            #    print(f"\tModel: {imodel}")
            #    print(f"\tSequence Length: {sequence_length}")
            #    print(f"\tConfiguration: {iconfigurations}")
            #    print(f"\tPosition {ichar_test} character of the sequence: {leaf_configuration[:, ichar_test]}")
    
    print ("number of tf records written [rows: split bin s, column: model/label m]:\n", n_written)


def get_end_offset(start_offset, seqlen):
    """ 
       get the largest position where a complete codon could start,
       end_offset - start_offset is a multiple of 3 so incomplete codons are truncated
       TODO: this can fail if the alignment boundary were to contains gaps
    """
    end_offset = seqlen - 3 # -3 so, a full codon could end right at end_offset
    end_offset = start_offset + math.floor((end_offset - start_offset) / 3) * 3
    return end_offset

    
def write_phylocsf(dataset, out_dir, basename, species,
                   splits = None, split_models = None, split_bins = None, 
                   n_wanted = None, use_codons = False):
    """
       Each MSA is written into a single text file in a FASTA format required by PhyloCSF
       and accepted by aladdin predict. In particular,
       - the putative codon MSA is one the forward strand and
       - the output phase is 0, i.e. the alignment would start with a complete codon if y=1
    """
    print ("Writing to PhyloCSF flat files...")
    classnames = ["controls", "exons"]
    subdir_size = 500
    phyloDEBUG = False
    margin_width = 0
    splitnames = list(splits.keys()) # e.g. train, val1, val2, test
           
    refid = None # 3 (dm) is reference,
    class_counts = [0, 0] # how many examples of class y=0 and y=1 have been seen yet
    n_written = np.zeros([len(splits), len(split_models)])
    
    if not os.path.exists(out_dir):
        os.makedirs(out_dir)

    for i in tqdm(range(n_wanted), desc = "Writing PhyloCSF dataset", unit = " MSA"):
        s = np.digitize(i, split_bins)
        split_dir = os.path.join(out_dir, basename, splitnames[s])
        if not os.path.exists(split_dir):
            os.makedirs(split_dir)
        
        msa = dataset[i]
        # get the id of the used clade and leaves inside this clade
        clade_id = msa.spec_ids[0][0]
        phyloCSFspecies = species[clade_id] # correct?  
    
        frame = msa.frame
        y = msa.model
        assert y == 0 or y == 1, "PhyloCSF output expects binary class"
        
        class_dir = os.path.join(split_dir, classnames[y])
        if not os.path.exists(class_dir):
            os.makedirs(class_dir)  

        subdir = os.path.join(class_dir, "{:03d}".format(int(class_counts[y] / subdir_size)))
        if not os.path.exists(subdir):
            os.makedirs(subdir)

        fname = os.path.join(subdir, "{:03d}.fa".format(class_counts[y]))
        fa = open(fname, "w+")
        
        class_counts[y] += 1
        # indices to species ids sorted so reference is first
        # not required by PhyloCSF
        
        if refid:
            sids = sorted(range(len(msa.spec_ids)), key = lambda k: ((msa.spec_ids[k])[1] != refid))
        else:
            sids = range(len(msa.spec_ids))

        newrows = [] # manipulated alignment rows
        # to complement a sequence
        alphabet = "acgt"
        tbl = str.maketrans(alphabet, alphabet[::-1])

        """
               Shift start to codon boundary. Example (f=2):
               c-gatgttg           atgttg
               -tgatgttg  ======>  atgttg
               c---t-ttg           ---ttg
        """
        maxrowlen = -1
        # in a first pass, delete the first f non-gap chars from each seq
        for j, k in enumerate(sids):
            oldseq = msa.sequences[sids[j]]
            if not msa.is_on_plus_strand: # on minus strand
                oldseq = oldseq[::-1].translate(tbl) # reverse and complement
            i = c = 0
            while c < frame and i < len(oldseq):
                if oldseq[i] != '-':
                    c += 1
                i += 1

            newseq = oldseq[i:]
            maxrowlen = max(maxrowlen, len(newseq))
            newrows.append(newseq)
        # in the second pass, prepend gaps so each alignment row has the same length
        # output MSA

        for j, k in enumerate(sids):
            (_, k) = msa.spec_ids[k]
            fa.write(">" + phyloCSFspecies[k])
            if j == 0:
                fa.write("|y=" + str(y) + "|phase=0|") # frame is corrected to 0, strand to +
                if msa.chromosome_id is not None \
                   and msa.start_index is not None \
                   and msa.end_index is not None:
                    fa.write(msa.chromosome_id + ":" + str(msa.start_index) + "-" + str(msa.end_index))
                    fa.write("||originally:f=" + str(frame) + ",strand=" + ("+" if msa.is_on_plus_strand else "-"))
                if phyloDEBUG:     
                    fa.write((" +" if msa.is_on_plus_strand else " -") + " phase="  + str(frame))
            fa.write("\n")
            seq = newrows[j]
            fa.write("-" * (maxrowlen - len(seq)) + seq + "\n") # padd with gaps if MSA frayed after frame correction

        n_written[s][y] += 1
        fa.close()
    print ("number of PhyloCSF records written [rows: split bin s, column: model/label m]:\n", n_written)
<|MERGE_RESOLUTION|>--- conflicted
+++ resolved
@@ -354,8 +354,6 @@
                  )        
         training_data.append(msa)
 
-<<<<<<< HEAD
-=======
         for i in range(len(models_in_file)):
             # decide whether the upcoming entry should be skipped
             skip_entry = models_in_file[i] == '0' and random.random() > 1. / undersample_neg_by_factor
@@ -376,7 +374,6 @@
             )        
             training_data.append(msa)
 
->>>>>>> 6ec34eb3
         pbar.update(fasta.tell() - bytes_read)
         bytes_read = fasta.tell()
         
