--- conflicted
+++ resolved
@@ -331,19 +331,9 @@
         if not use_amino_acids:
             sequences = [str(rec.seq).lower() for rec in entries]
         else:
-<<<<<<< HEAD
             sequences = [str(rec.seq) for rec in entries]
         sequences = sequences[margin_width:-margin_width] if margin_width > 0 else sequences
-=======
-            raise ValueError("Wrong number of models.")
-
-        for i in range(len(models_in_file)):
-            # decide whether the upcoming entry should be skipped
-            skip_entry = models_in_file[i] == '0' and random.random() > 1. / undersample_neg_by_factor
-            if skip_entry:
-                continue
->>>>>>> 0edfbef8
-                
+
         # decide whether the upcoming entry should be skipped
         skip_entry = model == 0 and random.random() > 1. / undersample_neg_by_factor
         if skip_entry:
