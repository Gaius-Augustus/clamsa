import sys
sys.path.append("..")
import tensorflow as tf
from functools import partial



from utilities import database_reader
from utilities import visualization
from tf_tcmc.tcmc.tcmc import TCMCProbability
from tf_tcmc.tcmc.tensor_utils import segment_ids



def create_model(forest, 
                 alphabet_size,
                 new_alphabet_size = 0,
                 tcmc_models=8,
                 sequence_length_as_feature=False,
                 dense1_dimension=16,
                 dense2_dimension=16,
                 name="clamsa_mean_log",
                 num_classes=2):
<<<<<<< HEAD
    
=======

>>>>>>> 27542f56
    num_leaves = database_reader.num_leaves(forest)
    N = max(num_leaves)
    s = alphabet_size

    # define the inputs
    sequences = tf.keras.Input(shape=(N,s), name = "sequences", dtype=tf.float64)
    clade_ids = tf.keras.Input(shape=(), name = "clade_ids", dtype=tf.int32)
    sequence_lengths = tf.keras.Input(shape = (1,), name = "sequence_lengths", dtype = tf.int64) # keras inputs doesn't allow shape [None]

    # define the layers
    encoding_layer = Encode(alphabet_size, new_alphabet_size, name='encoded_sequences', dtype=tf.float64) if new_alphabet_size > 0 else None
    tcmc_layer = TCMCProbability((tcmc_models,), forest, name="P_sequence_columns")
    mean_log_layer = SequenceLogLikelihood(name='mean_log_P', dtype=tf.float64)
 
    sl_concat_layer = None
    dense1_layer = None
    dense2_layer = None

    if sequence_length_as_feature:
        sl_concat_layer = tf.keras.layers.Concatenate(name="mean_log_P_and_log_sequence_length")

    if dense1_dimension > 0:
        dense1_layer = tf.keras.layers.Dense(dense1_dimension, kernel_initializer = "TruncatedNormal", activation = "sigmoid", name="dense1", dtype=tf.float64)

    if dense2_dimension > 0:
        dense2_layer = tf.keras.layers.Dense(dense2_dimension, kernel_initializer = "TruncatedNormal", activation = "sigmoid", name="dense2", dtype=tf.float64)
<<<<<<< HEAD
        
    guesses_layer = tf.keras.layers.Dense(num_classes, kernel_initializer = "TruncatedNormal", activation = "softmax", name = "guesses", dtype=tf.float64)
    
=======

    guesses_layer = tf.keras.layers.Dense(num_classes, kernel_initializer = "TruncatedNormal", activation = "softmax", name = "guesses", dtype=tf.float64)

>>>>>>> 27542f56
    # assemble the computational graph
    if new_alphabet_size > 0:
        sequences = encoding_layer(sequences)

    P = tcmc_layer(sequences, clade_ids)
    mean_log_P = mean_log_layer([P, sequence_lengths])
    X = mean_log_P

    if sequence_length_as_feature:
        log_sl_layer = tf.keras.layers.Lambda(tf.math.log, name="log_sequence_length", dtype=tf.float64)
        log_sl = log_sl_layer(tf.cast(sequence_lengths, dtype = tf.float64))
        X = sl_concat_layer([X, log_sl])

    if dense1_layer != None:
        X = dense1_layer(X)

    if dense2_layer != None:
        X = dense2_layer(X)

    guesses = guesses_layer(X)

    model = tf.keras.Model(inputs = [sequences, clade_ids ,sequence_lengths], outputs = guesses, name = name)

    return model


def training_callbacks(model, logdir, wanted_callbacks):

    return []
    tcmc = model.get_layer("P_sequence_columns")

    file_writer_aa = tf.summary.create_file_writer(f'{logdir}/images/aa')
    file_writer_gen = tf.summary.create_file_writer(f'{logdir}/images/Q')

    log_aa = partial(log_amino_acid_probability_distribution, tcmc=tcmc, file_writer=file_writer_aa, model_id=0, t=1)
    log_gen = partial(log_generator, tcmc=tcmc, file_writer=file_writer_gen, model_id=0)

    aa_callback = tf.keras.callbacks.LambdaCallback(on_epoch_end=log_aa)

    gen_callback = tf.keras.callbacks.LambdaCallback(on_epoch_end=log_gen)

    return [aa_callback, gen_callback]

class SequenceLogLikelihood(tf.keras.layers.Layer):
    """From variable-length sequence to single number: mean log likelihood"""
    def __init__(self, **kwargs):
        super(SequenceLogLikelihood, self).__init__(**kwargs)

    def build(self, input_shape):
        super(SequenceLogLikelihood, self).build(input_shape)

    @tf.function
    def call(self, inputs, training = None):
        P = inputs[0]
        sl = inputs[1]
        sls = tf.reshape(sl, shape = [-1]) # hence use [None,1] and reshape it

        seq_ids = segment_ids(sls)
        log_P = tf.math.log(P)
        loglikelihood = - tf.math.segment_mean(log_P, seq_ids) # lengths tf.dtypes.cast(sl, tf.float64)

 
        return loglikelihood

    def get_config(self):
        base_config = super(SequenceLogLikelihood, self).get_config()
        return base_config

    @classmethod
    def from_config(cls, config):
        return cls(**config)

class Encode(tf.keras.layers.Layer):
    """Encoding the alphabet"""
    def __init__(self, old_size, new_size, **kwargs):
        self.old_size = old_size
        self.new_size = new_size
        super(ResizeAlphabet, self).__init__(**kwargs)

    def build(self, input_shape):     
        self.resize_matrix = self.add_weight(shape = (self.old_size, self.new_size), name = "resize_matrix", dtype = tf.float64, initializer='uniform', trainable=True)
        super(ResizeAlphabet, self).build(input_shape)

    @tf.function
    def call(self, inputs):
        prop_matrix = tf.keras.activations.softmax(self.resize_matrix)
        new_sequences = tf.matmul(inputs, prop_matrix)
        return new_sequences

    def get_config(self):
        base_config = super(ResizeAlphabet, self).get_config()
        return base_config

    @classmethod
    def from_config(cls, config):
        return cls(**config)<|MERGE_RESOLUTION|>--- conflicted
+++ resolved
@@ -21,11 +21,7 @@
                  dense2_dimension=16,
                  name="clamsa_mean_log",
                  num_classes=2):
-<<<<<<< HEAD
-    
-=======
 
->>>>>>> 27542f56
     num_leaves = database_reader.num_leaves(forest)
     N = max(num_leaves)
     s = alphabet_size
@@ -52,15 +48,9 @@
 
     if dense2_dimension > 0:
         dense2_layer = tf.keras.layers.Dense(dense2_dimension, kernel_initializer = "TruncatedNormal", activation = "sigmoid", name="dense2", dtype=tf.float64)
-<<<<<<< HEAD
-        
-    guesses_layer = tf.keras.layers.Dense(num_classes, kernel_initializer = "TruncatedNormal", activation = "softmax", name = "guesses", dtype=tf.float64)
-    
-=======
 
     guesses_layer = tf.keras.layers.Dense(num_classes, kernel_initializer = "TruncatedNormal", activation = "softmax", name = "guesses", dtype=tf.float64)
 
->>>>>>> 27542f56
     # assemble the computational graph
     if new_alphabet_size > 0:
         sequences = encoding_layer(sequences)
